--- conflicted
+++ resolved
@@ -766,7 +766,9 @@
 		return ctrl.syncStatusOnly(pool)
 	}
 
-<<<<<<< HEAD
+	// We aren't paused anymore, so reset the metrics
+	ctrl.resetPendingFileMetrics(pool)
+
 	// Check to see if this is a layered, pool, and if it is, wait for the image that matches our desiredConfig to render
 	// If our image isn't cooked yet, don't do anything, the pool will get requeued when it's done
 	targetImage, equivalentTo, isImagePool, targetImageMatchesConfig := ctrl.experimentalHasValidImage(pool)
@@ -774,10 +776,6 @@
 		glog.Infof("Target image %s (%s) does not match target config %s. Skipping pool %s for now.", targetImage, equivalentTo, pool.Spec.Configuration.Name, pool.Name)
 		return ctrl.syncStatusOnly(pool)
 	}
-=======
-	// We aren't paused anymore, so reset the metrics
-	ctrl.resetPendingFileMetrics(pool)
->>>>>>> be77042b
 
 	nodes, err := ctrl.getNodesForPool(pool)
 	if err != nil {
@@ -1098,7 +1096,6 @@
 	return ""
 }
 
-<<<<<<< HEAD
 // experimentalHasValidImage is what makes node_controller wait for an image to render for a "layered" pool. Checks the state of the pool annotations assigned by render_controller to see if our image is done rendering
 // and it's the proper image to apply to this pool. This is used to make sure we don't assign a config to a node too early and have it take the non-image
 // path because all it got was a machineconfig.
@@ -1122,8 +1119,8 @@
 		}
 	}
 	return
-
-=======
+}
+
 // setPendingFileMetrics checks to see if there are any important files in the
 // machineconfig that the pool should be moving to, and sets metrics if there are
 func (ctrl *Controller) setPendingFileMetrics(pool *mcfgv1.MachineConfigPool) {
@@ -1231,5 +1228,4 @@
 	}
 
 	return newestCertificate, nil
->>>>>>> be77042b
 }