package helpers

import (
	"bytes"
	"compress/gzip"
	"context"
	"fmt"
	"math/rand"
	"os"
	"os/exec"
	"testing"
	"time"

	ign3types "github.com/coreos/ignition/v2/config/v3_2/types"
	mcfgv1 "github.com/openshift/machine-config-operator/pkg/apis/machineconfiguration.openshift.io/v1"
	"github.com/openshift/machine-config-operator/pkg/daemon/constants"
	"github.com/openshift/machine-config-operator/test/framework"
	"github.com/pkg/errors"
	"github.com/stretchr/testify/require"
	"github.com/vincent-petithory/dataurl"
	corev1 "k8s.io/api/core/v1"
	metav1 "k8s.io/apimachinery/pkg/apis/meta/v1"
	"k8s.io/apimachinery/pkg/fields"
	"k8s.io/apimachinery/pkg/labels"
	"k8s.io/client-go/util/retry"

	"k8s.io/apimachinery/pkg/util/wait"
)

type CleanupFuncs struct {
	funcs []func()
}

func (c *CleanupFuncs) Add(f func()) {
	c.funcs = append(c.funcs, f)
}

func (c *CleanupFuncs) Run() {
	for _, f := range c.funcs {
		f()
	}
}

func NewCleanupFuncs() CleanupFuncs {
	return CleanupFuncs{
		funcs: []func(){},
	}
}

func ApplyMC(t *testing.T, cs *framework.ClientSet, mc *mcfgv1.MachineConfig) func() {
	_, err := cs.MachineConfigs().Create(context.TODO(), mc, metav1.CreateOptions{})
	require.Nil(t, err)

	return func() {
		require.Nil(t, cs.MachineConfigs().Delete(context.TODO(), mc.Name, metav1.DeleteOptions{}))
	}
}

func CreatePoolAndApplyMC(t *testing.T, cs *framework.ClientSet, poolName string, mc *mcfgv1.MachineConfig) func() {
	workerMCPName := "worker"

	t.Logf("Setting up pool %s", poolName)

	unlabelFunc := LabelRandomNodeFromPool(t, cs, workerMCPName, MCPNameToRole(poolName))
	deleteMCPFunc := CreateMCP(t, cs, poolName)

	node := GetSingleNodeByRole(t, cs, poolName)

	t.Logf("Target Node: %s", node.Name)

	mcDeleteFunc := ApplyMC(t, cs, mc)

	WaitForConfigAndPoolComplete(t, cs, poolName, mc.Name)

	mcpMCName := GetMcName(t, cs, poolName)
	require.Nil(t, WaitForNodeConfigChange(t, cs, node, mcpMCName))

	return func() {
		t.Logf("Cleaning up MCP %s", poolName)
		t.Logf("Removing label %s from node %s", MCPNameToRole(poolName), node.Name)
		unlabelFunc()

		workerMC := GetMcName(t, cs, workerMCPName)

		// Wait for the worker pool to catch up with the deleted label
		time.Sleep(5 * time.Second)

		t.Logf("Waiting for %s pool to finish applying %s", workerMCPName, workerMC)
		require.Nil(t, WaitForPoolComplete(t, cs, workerMCPName, workerMC))

		t.Logf("Ensuring node has %s pool config before deleting pool %s", workerMCPName, poolName)
		require.Nil(t, WaitForNodeConfigChange(t, cs, node, workerMC))

		t.Logf("Deleting MCP %s", poolName)
		deleteMCPFunc()

		t.Logf("Deleting MachineConfig %s", mc.Name)
		mcDeleteFunc()
	}
}

// GetMcName returns the current configuration name of the machine config pool poolName
func GetMcName(t *testing.T, cs *framework.ClientSet, poolName string) string {
	// grab the initial machineconfig used by the worker pool
	// this MC is gonna be the one which is going to be reapplied once the previous MC is deleted
	mcp, err := cs.MachineConfigPools().Get(context.TODO(), poolName, metav1.GetOptions{})
	require.Nil(t, err)
	return mcp.Status.Configuration.Name
}

// WaitForConfigAndPoolComplete is a helper function that gets a renderedConfig and waits for its pool to complete.
// The return value is the final rendered config.
func WaitForConfigAndPoolComplete(t *testing.T, cs *framework.ClientSet, pool, mcName string) string {
	config, err := WaitForRenderedConfig(t, cs, pool, mcName)
	require.Nil(t, err, "failed to render machine config %s from pool %s", mcName, pool)
	err = WaitForPoolComplete(t, cs, pool, config)
	require.Nil(t, err, "pool %s did not update to config %s", pool, config)
	return config
}

// WaitForRenderedConfig polls a MachineConfigPool until it has
// included the given mcName in its config, and returns the new
// rendered config name.
func WaitForRenderedConfig(t *testing.T, cs *framework.ClientSet, pool, mcName string) (string, error) {
	return WaitForRenderedConfigs(t, cs, pool, mcName)
}

// WaitForRenderedConfigs polls a MachineConfigPool until it has
// included the given mcNames in its config, and returns the new
// rendered config name.
func WaitForRenderedConfigs(t *testing.T, cs *framework.ClientSet, pool string, mcNames ...string) (string, error) {
	var renderedConfig string
	startTime := time.Now()
	found := make(map[string]bool)
	if err := wait.PollImmediate(2*time.Second, 5*time.Minute, func() (bool, error) {
		// Set up the list
		for _, name := range mcNames {
			found[name] = false
		}

		// Update found based on the MCP
		mcp, err := cs.MachineConfigPools().Get(context.TODO(), pool, metav1.GetOptions{})
		if err != nil {
			return false, err
		}
		for _, mc := range mcp.Spec.Configuration.Source {
			if _, ok := found[mc.Name]; ok {
				found[mc.Name] = true
			}
		}

		// If any are still false, then they weren't included in the MCP
		for _, nameFound := range found {
			if !nameFound {
				return false, nil
			}
		}

		// All the required names were found
		renderedConfig = mcp.Spec.Configuration.Name
		return true, nil
	}); err != nil {
		return "", errors.Wrapf(err, "machine configs %v hasn't been picked by pool %s (waited %s)", notFoundNames(found), pool, time.Since(startTime))
	}
	t.Logf("Pool %s has rendered configs %v with %s (waited %v)", pool, mcNames, renderedConfig, time.Since(startTime))
	return renderedConfig, nil
}

func notFoundNames(foundNames map[string]bool) []string {
	out := []string{}
	for name, found := range foundNames {
		if !found {
			out = append(out, name)
		}
	}
	return out
}

// WaitForPoolComplete polls a pool until it has completed an update to target
func WaitForPoolComplete(t *testing.T, cs *framework.ClientSet, pool, target string) error {
	startTime := time.Now()
	if err := wait.Poll(2*time.Second, 20*time.Minute, func() (bool, error) {
		mcp, err := cs.MachineConfigPools().Get(context.TODO(), pool, metav1.GetOptions{})
		if err != nil {
			return false, err
		}
		if mcp.Status.Configuration.Name != target {
			return false, nil
		}
		if mcfgv1.IsMachineConfigPoolConditionTrue(mcp.Status.Conditions, mcfgv1.MachineConfigPoolUpdated) {
			return true, nil
		}
		return false, nil
	}); err != nil {
		return errors.Wrapf(err, "pool %s didn't report %s to updated (waited %s)", pool, target, time.Since(startTime))
	}
	t.Logf("Pool %s has completed %s (waited %v)", pool, target, time.Since(startTime))
	return nil
}

func WaitForNodeConfigChange(t *testing.T, cs *framework.ClientSet, node corev1.Node, mcName string) error {
	startTime := time.Now()
	err := wait.PollImmediate(2*time.Second, 20*time.Minute, func() (bool, error) {
		n, err := cs.CoreV1Interface.Nodes().Get(context.TODO(), node.Name, metav1.GetOptions{})
		if err != nil {
			return false, err
		}

		current := n.Annotations[constants.CurrentMachineConfigAnnotationKey]
		desired := n.Annotations[constants.DesiredMachineConfigAnnotationKey]

		state := n.Annotations[constants.MachineConfigDaemonStateAnnotationKey]

		return current == desired && desired == mcName && state == constants.MachineConfigDaemonStateDone, nil
	})

	if err != nil {
		return fmt.Errorf("node config change did not occur (waited %v): %w", time.Since(startTime), err)
	}

	t.Logf("Node %s changed config to %s (waited %v)", node.Name, mcName, time.Since(startTime))
	return nil
}

// LabelRandomNodeFromPool gets all nodes in pool and chooses one at random to label
func LabelRandomNodeFromPool(t *testing.T, cs *framework.ClientSet, pool, label string) func() {
	nodes, err := GetNodesByRole(cs, pool)
	require.Nil(t, err)
	require.NotEmpty(t, nodes)

	rand.Seed(time.Now().UnixNano())
	// Disable gosec here to avoid throwing
	// G404: Use of weak random number generator (math/rand instead of crypto/rand)
	// #nosec
	infraNode := nodes[rand.Intn(len(nodes))]
<<<<<<< HEAD
	infraNode.Labels[label] = ""

	_, err = cs.CoreV1Interface.Nodes().Update(context.TODO(), &infraNode, metav1.UpdateOptions{})
=======
	infraNodeName := infraNode.Name
>>>>>>> db24e5cb

	err = retry.RetryOnConflict(retry.DefaultBackoff, func() error {
		infraNode, err := cs.Nodes().Get(context.TODO(), infraNodeName, metav1.GetOptions{})
		if err != nil {
			return err
		}
		infraNode.Labels[label] = ""
		_, err = cs.Nodes().Update(context.TODO(), infraNode, metav1.UpdateOptions{})
		return err
	})
	require.Nil(t, err, "unable to label worker node %s with infra: %s", infraNode.Name, err)
<<<<<<< HEAD
	return func() {
		updatedNode, err := cs.CoreV1Interface.Nodes().Get(context.TODO(), infraNode.Name, metav1.GetOptions{})
		require.Nil(t, err, "unable to get node to update: %s", err)

		delete(updatedNode.Labels, label)

		_, err = cs.CoreV1Interface.Nodes().Update(context.TODO(), updatedNode, metav1.UpdateOptions{})
=======

	return func() {
		err := retry.RetryOnConflict(retry.DefaultBackoff, func() error {
			infraNode, err := cs.Nodes().Get(context.TODO(), infraNodeName, metav1.GetOptions{})
			if err != nil {
				return err
			}
			delete(infraNode.Labels, label)
			_, err = cs.Nodes().Update(context.TODO(), infraNode, metav1.UpdateOptions{})
			return err
		})
>>>>>>> db24e5cb
		require.Nil(t, err, "unable to remove label from node %s: %s", infraNode.Name, err)
	}
}

// GetSingleNodeByRoll gets all nodes by role pool, and asserts there should only be one
func GetSingleNodeByRole(t *testing.T, cs *framework.ClientSet, role string) corev1.Node {
	nodes, err := GetNodesByRole(cs, role)
	require.Nil(t, err)
	require.Len(t, nodes, 1)
	return nodes[0]
}

// GetNodesByRole gets all nodes labeled with role role
func GetNodesByRole(cs *framework.ClientSet, role string) ([]corev1.Node, error) {
	listOptions := metav1.ListOptions{
		LabelSelector: labels.SelectorFromSet(labels.Set{fmt.Sprintf("node-role.kubernetes.io/%s", role): ""}).String(),
	}
	nodes, err := cs.CoreV1Interface.Nodes().List(context.TODO(), listOptions)
	if err != nil {
		return nil, err
	}
	return nodes.Items, nil
}

// CreateMCP create a machine config pool with name mcpName
// it will also use mcpName as the label selector, so any node you want to be included
// in the pool should have a label node-role.kubernetes.io/mcpName = ""
func CreateMCP(t *testing.T, cs *framework.ClientSet, mcpName string) func() {
	infraMCP := &mcfgv1.MachineConfigPool{}
	infraMCP.Name = mcpName
	nodeSelector := metav1.LabelSelector{}
	infraMCP.Spec.NodeSelector = &nodeSelector
	infraMCP.Spec.NodeSelector.MatchLabels = make(map[string]string)
	infraMCP.Spec.NodeSelector.MatchLabels[MCPNameToRole(mcpName)] = ""
	mcSelector := metav1.LabelSelector{}
	infraMCP.Spec.MachineConfigSelector = &mcSelector
	infraMCP.Spec.MachineConfigSelector.MatchExpressions = []metav1.LabelSelectorRequirement{
		{
			Key:      mcfgv1.MachineConfigRoleLabelKey,
			Operator: metav1.LabelSelectorOpIn,
			Values:   []string{"worker", mcpName},
		},
	}
	infraMCP.ObjectMeta.Labels = make(map[string]string)
	infraMCP.ObjectMeta.Labels[mcpName] = ""
	_, err := cs.MachineConfigPools().Create(context.TODO(), infraMCP, metav1.CreateOptions{})
	require.Nil(t, err)
	return func() {
		err := cs.MachineConfigPools().Delete(context.TODO(), mcpName, metav1.DeleteOptions{})
		require.Nil(t, err)
	}
}

// MCPNameToRole converts a mcpName to a node role label
func MCPNameToRole(mcpName string) string {
	return fmt.Sprintf("node-role.kubernetes.io/%s", mcpName)
}

// CreateMC creates a machine config object with name and role
func CreateMC(name, role string) *mcfgv1.MachineConfig {
	return NewMachineConfig(name, MCLabelForRole(role), "", nil)
}

// ExecCmdOnNode finds a node's mcd, and oc rsh's into it to execute a command on the node
// all commands should use /rootfs as root
func ExecCmdOnNode(t *testing.T, cs *framework.ClientSet, node corev1.Node, subArgs ...string) string {
	// Check for an oc binary in $PATH.
	path, err := exec.LookPath("oc")
	if err != nil {
		t.Fatalf("could not locate oc command: %s", err)
	}

	// Get the kubeconfig file path
	kubeconfig, err := cs.GetKubeconfig()
	if err != nil {
		t.Fatalf("could not get kubeconfig: %s", err)
	}

	mcd, err := mcdForNode(cs, &node)
	require.Nil(t, err)
	mcdName := mcd.ObjectMeta.Name

	entryPoint := path
	args := []string{"rsh",
		"-n", "openshift-machine-config-operator",
		"-c", "machine-config-daemon",
		mcdName}
	args = append(args, subArgs...)

	cmd := exec.Command(entryPoint, args...)
	// If one passes a path to a kubeconfig via NewClientSet instead of setting
	// $KUBECONFIG, oc will be unaware of it. To remedy, we explicitly set
	// KUBECONFIG to the value held by the clientset.
	cmd.Env = append(cmd.Env, "KUBECONFIG="+kubeconfig)
	cmd.Stderr = os.Stderr

	out, err := cmd.Output()
	require.Nil(t, err, "failed to exec cmd %v on node %s: %s", subArgs, node.Name, string(out))
	return string(out)
}

// IsOKDCluster checks whether the Upstream field on the CV spec references OKD's update server
func IsOKDCluster(cs *framework.ClientSet) (bool, error) {
	cv, err := cs.ClusterVersions().Get(context.TODO(), "version", metav1.GetOptions{})
	if err != nil {
		return false, err
	}
	if cv.Spec.Upstream == "https://origin-release.svc.ci.openshift.org/graph" {
		return true, nil
	}
	return false, nil
}

func MCLabelForRole(role string) map[string]string {
	mcLabels := make(map[string]string)
	mcLabels[mcfgv1.MachineConfigRoleLabelKey] = role
	return mcLabels
}

func MCLabelForWorkers() map[string]string {
	return MCLabelForRole("worker")
}

// TODO consider also testing for Ign2
// func createIgn2File(path, content, fs string, mode int) ign2types.File {
// 	return ign2types.File{
// 		FileEmbedded1: ign2types.FileEmbedded1{
// 			Contents: ign2types.FileContents{
// 				Source: content,
// 			},
// 			Mode: &mode,
// 		},
// 		Node: ign2types.Node{
// 			Filesystem: fs,
// 			Path:       path,
// 			User: &ign2types.NodeUser{
// 				Name: "root",
// 			},
// 		},
// 	}
// }

// Creates an Ign3 file whose contents are gzipped and encoded according to
// https://datatracker.ietf.org/doc/html/rfc2397
func CreateGzippedIgn3File(path, content string, mode int) (ign3types.File, error) {
	ign3File := ign3types.File{}

	buf := bytes.NewBuffer([]byte{})

	gzipWriter := gzip.NewWriter(buf)
	if _, err := gzipWriter.Write([]byte(content)); err != nil {
		return ign3File, err
	}

	if err := gzipWriter.Close(); err != nil {
		return ign3File, err
	}

	ign3File = CreateEncodedIgn3File(path, buf.String(), mode)
	ign3File.Contents.Compression = StrToPtr("gzip")

	return ign3File, nil
}

// Creates an Ign3 file whose contents are encoded according to
// https://datatracker.ietf.org/doc/html/rfc2397
func CreateEncodedIgn3File(path, content string, mode int) ign3types.File {
	encoded := dataurl.EncodeBytes([]byte(content))

	return CreateIgn3File(path, encoded, mode)
}

func CreateIgn3File(path, content string, mode int) ign3types.File {
	return ign3types.File{
		FileEmbedded1: ign3types.FileEmbedded1{
			Contents: ign3types.Resource{
				Source: &content,
			},
			Mode: &mode,
		},
		Node: ign3types.Node{
			Path: path,
			User: ign3types.NodeUser{
				Name: StrToPtr("root"),
			},
		},
	}
}

func MCDForNode(cs *framework.ClientSet, node *corev1.Node) (*corev1.Pod, error) {
	return mcdForNode(cs, node)
}

func mcdForNode(cs *framework.ClientSet, node *corev1.Node) (*corev1.Pod, error) {
	// find the MCD pod that has spec.nodeNAME = node.Name and get its name:
	listOptions := metav1.ListOptions{
		FieldSelector: fields.SelectorFromSet(fields.Set{"spec.nodeName": node.Name}).String(),
	}
	listOptions.LabelSelector = labels.SelectorFromSet(labels.Set{"k8s-app": "machine-config-daemon"}).String()

	mcdList, err := cs.Pods("openshift-machine-config-operator").List(context.TODO(), listOptions)
	if err != nil {
		return nil, err
	}
	if len(mcdList.Items) != 1 {
		if len(mcdList.Items) == 0 {
			return nil, fmt.Errorf("failed to find MCD for node %s", node.Name)
		}
		return nil, fmt.Errorf("too many (%d) MCDs for node %s", len(mcdList.Items), node.Name)
	}
	return &mcdList.Items[0], nil
}<|MERGE_RESOLUTION|>--- conflicted
+++ resolved
@@ -233,13 +233,7 @@
 	// G404: Use of weak random number generator (math/rand instead of crypto/rand)
 	// #nosec
 	infraNode := nodes[rand.Intn(len(nodes))]
-<<<<<<< HEAD
-	infraNode.Labels[label] = ""
-
-	_, err = cs.CoreV1Interface.Nodes().Update(context.TODO(), &infraNode, metav1.UpdateOptions{})
-=======
 	infraNodeName := infraNode.Name
->>>>>>> db24e5cb
 
 	err = retry.RetryOnConflict(retry.DefaultBackoff, func() error {
 		infraNode, err := cs.Nodes().Get(context.TODO(), infraNodeName, metav1.GetOptions{})
@@ -251,27 +245,17 @@
 		return err
 	})
 	require.Nil(t, err, "unable to label worker node %s with infra: %s", infraNode.Name, err)
-<<<<<<< HEAD
-	return func() {
-		updatedNode, err := cs.CoreV1Interface.Nodes().Get(context.TODO(), infraNode.Name, metav1.GetOptions{})
-		require.Nil(t, err, "unable to get node to update: %s", err)
-
-		delete(updatedNode.Labels, label)
-
-		_, err = cs.CoreV1Interface.Nodes().Update(context.TODO(), updatedNode, metav1.UpdateOptions{})
-=======
 
 	return func() {
 		err := retry.RetryOnConflict(retry.DefaultBackoff, func() error {
-			infraNode, err := cs.Nodes().Get(context.TODO(), infraNodeName, metav1.GetOptions{})
+			infraNode, err := cs.CoreV1Interface.Nodes().Get(context.TODO(), infraNodeName, metav1.GetOptions{})
 			if err != nil {
 				return err
 			}
 			delete(infraNode.Labels, label)
-			_, err = cs.Nodes().Update(context.TODO(), infraNode, metav1.UpdateOptions{})
+			_, err = cs.CoreV1Interface.Nodes().Update(context.TODO(), infraNode, metav1.UpdateOptions{})
 			return err
 		})
->>>>>>> db24e5cb
 		require.Nil(t, err, "unable to remove label from node %s: %s", infraNode.Name, err)
 	}
 }
