package v1beta1

import (
	corev1 "k8s.io/api/core/v1"
	metav1 "k8s.io/apimachinery/pkg/apis/meta/v1"
)

// AWSMachineProviderConfig is the Schema for the awsmachineproviderconfigs API
// Compatibility level 2: Stable within a major release for a minimum of 9 months or 3 minor releases (whichever is longer).
// +openshift:compatibility-gen:level=2
// +k8s:deepcopy-gen:interfaces=k8s.io/apimachinery/pkg/runtime.Object
type AWSMachineProviderConfig struct {
	metav1.TypeMeta `json:",inline"`
	// +optional
	metav1.ObjectMeta `json:"metadata,omitempty"`
	// AMI is the reference to the AMI from which to create the machine instance.
	AMI AWSResourceReference `json:"ami"`
	// InstanceType is the type of instance to create. Example: m4.xlarge
	InstanceType string `json:"instanceType"`
	// Tags is the set of tags to add to apply to an instance, in addition to the ones
	// added by default by the actuator. These tags are additive. The actuator will ensure
	// these tags are present, but will not remove any other tags that may exist on the
	// instance.
	// +optional
	Tags []TagSpecification `json:"tags,omitempty"`
	// IAMInstanceProfile is a reference to an IAM role to assign to the instance
	// +optional
	IAMInstanceProfile *AWSResourceReference `json:"iamInstanceProfile,omitempty"`
	// UserDataSecret contains a local reference to a secret that contains the
	// UserData to apply to the instance
	// +optional
	UserDataSecret *corev1.LocalObjectReference `json:"userDataSecret,omitempty"`
	// CredentialsSecret is a reference to the secret with AWS credentials. Otherwise, defaults to permissions
	// provided by attached IAM role where the actuator is running.
	// +optional
	CredentialsSecret *corev1.LocalObjectReference `json:"credentialsSecret,omitempty"`
	// KeyName is the name of the KeyPair to use for SSH
	// +optional
	KeyName *string `json:"keyName,omitempty"`
	// DeviceIndex is the index of the device on the instance for the network interface attachment.
	// Defaults to 0.
	DeviceIndex int64 `json:"deviceIndex"`
	// PublicIP specifies whether the instance should get a public IP. If not present,
	// it should use the default of its subnet.
	// +optional
	PublicIP *bool `json:"publicIp,omitempty"`
	// NetworkInterfaceType specifies the type of network interface to be used for the primary
	// network interface.
	// Valid values are "ENA", "EFA", and omitted, which means no opinion and the platform
	// chooses a good default which may change over time.
	// The current default value is "ENA".
	// Please visit https://docs.aws.amazon.com/AWSEC2/latest/UserGuide/efa.html to learn more
	// about the AWS Elastic Fabric Adapter interface option.
	// +kubebuilder:validation:Enum:="ENA";"EFA"
	// +optional
	NetworkInterfaceType AWSNetworkInterfaceType `json:"networkInterfaceType,omitempty"`
	// SecurityGroups is an array of references to security groups that should be applied to the
	// instance.
	// +optional
	SecurityGroups []AWSResourceReference `json:"securityGroups,omitempty"`
	// Subnet is a reference to the subnet to use for this instance
	Subnet AWSResourceReference `json:"subnet"`
	// Placement specifies where to create the instance in AWS
	Placement Placement `json:"placement"`
	// LoadBalancers is the set of load balancers to which the new instance
	// should be added once it is created.
	// +optional
	LoadBalancers []LoadBalancerReference `json:"loadBalancers,omitempty"`
	// BlockDevices is the set of block device mapping associated to this instance,
	// block device without a name will be used as a root device and only one device without a name is allowed
	// https://docs.aws.amazon.com/AWSEC2/latest/UserGuide/block-device-mapping-concepts.html
	// +optional
	BlockDevices []BlockDeviceMappingSpec `json:"blockDevices,omitempty"`
	// SpotMarketOptions allows users to configure instances to be run using AWS Spot instances.
	// +optional
	SpotMarketOptions *SpotMarketOptions `json:"spotMarketOptions,omitempty"`
}

// BlockDeviceMappingSpec describes a block device mapping
type BlockDeviceMappingSpec struct {
	// The device name exposed to the machine (for example, /dev/sdh or xvdh).
	// +optional
	DeviceName *string `json:"deviceName,omitempty"`
	// Parameters used to automatically set up EBS volumes when the machine is
	// launched.
	// +optional
	EBS *EBSBlockDeviceSpec `json:"ebs,omitempty"`
	// Suppresses the specified device included in the block device mapping of the
	// AMI.
	// +optional
	NoDevice *string `json:"noDevice,omitempty"`
	// The virtual device name (ephemeralN). Machine store volumes are numbered
	// starting from 0. An machine type with 2 available machine store volumes
	// can specify mappings for ephemeral0 and ephemeral1.The number of available
	// machine store volumes depends on the machine type. After you connect to
	// the machine, you must mount the volume.
	//
	// Constraints: For M3 machines, you must specify machine store volumes in
	// the block device mapping for the machine. When you launch an M3 machine,
	// we ignore any machine store volumes specified in the block device mapping
	// for the AMI.
	// +optional
	VirtualName *string `json:"virtualName,omitempty"`
}

// EBSBlockDeviceSpec describes a block device for an EBS volume.
// https://docs.aws.amazon.com/goto/WebAPI/ec2-2016-11-15/EbsBlockDevice
type EBSBlockDeviceSpec struct {
	// Indicates whether the EBS volume is deleted on machine termination.
	// +optional
	DeleteOnTermination *bool `json:"deleteOnTermination,omitempty"`
	// Indicates whether the EBS volume is encrypted. Encrypted Amazon EBS volumes
	// may only be attached to machines that support Amazon EBS encryption.
	// +optional
	Encrypted *bool `json:"encrypted,omitempty"`
	// Indicates the KMS key that should be used to encrypt the Amazon EBS volume.
	// +optional
	KMSKey AWSResourceReference `json:"kmsKey,omitempty"`
	// The number of I/O operations per second (IOPS) that the volume supports.
	// For io1, this represents the number of IOPS that are provisioned for the
	// volume. For gp2, this represents the baseline performance of the volume and
	// the rate at which the volume accumulates I/O credits for bursting. For more
	// information about General Purpose SSD baseline performance, I/O credits,
	// and bursting, see Amazon EBS Volume Types (http://docs.aws.amazon.com/AWSEC2/latest/UserGuide/EBSVolumeTypes.html)
	// in the Amazon Elastic Compute Cloud User Guide.
	//
	// Minimal and maximal IOPS for io1 and gp2 are constrained. Please, check
	// https://docs.aws.amazon.com/AWSEC2/latest/UserGuide/EBSVolumeTypes.html
	// for precise boundaries for individual volumes.
	//
	// Condition: This parameter is required for requests to create io1 volumes;
	// it is not used in requests to create gp2, st1, sc1, or standard volumes.
	// +optional
	Iops *int64 `json:"iops,omitempty"`
	// The size of the volume, in GiB.
	//
	// Constraints: 1-16384 for General Purpose SSD (gp2), 4-16384 for Provisioned
	// IOPS SSD (io1), 500-16384 for Throughput Optimized HDD (st1), 500-16384 for
	// Cold HDD (sc1), and 1-1024 for Magnetic (standard) volumes. If you specify
	// a snapshot, the volume size must be equal to or larger than the snapshot
	// size.
	//
	// Default: If you're creating the volume from a snapshot and don't specify
	// a volume size, the default is the snapshot size.
	// +optional
	VolumeSize *int64 `json:"volumeSize,omitempty"`
	// The volume type: gp2, io1, st1, sc1, or standard.
	// Default: standard
	// +optional
	VolumeType *string `json:"volumeType,omitempty"`
}

// SpotMarketOptions defines the options available to a user when configuring
// Machines to run on Spot instances.
// Most users should provide an empty struct.
type SpotMarketOptions struct {
	// The maximum price the user is willing to pay for their instances
	// Default: On-Demand price
	// +optional
	MaxPrice *string `json:"maxPrice,omitempty"`
}

// AWSResourceReference is a reference to a specific AWS resource by ID, ARN, or filters.
// Only one of ID, ARN or Filters may be specified. Specifying more than one will result in
// a validation error.
type AWSResourceReference struct {
	// ID of resource
	// +optional
	ID *string `json:"id,omitempty"`
	// ARN of resource
	// +optional
	ARN *string `json:"arn,omitempty"`
	// Filters is a set of filters used to identify a resource
	// +optional
	Filters []Filter `json:"filters,omitempty"`
}

// Placement indicates where to create the instance in AWS
type Placement struct {
	// Region is the region to use to create the instance
	// +optional
	Region string `json:"region,omitempty"`
	// AvailabilityZone is the availability zone of the instance
	// +optional
	AvailabilityZone string `json:"availabilityZone,omitempty"`
	// Tenancy indicates if instance should run on shared or single-tenant hardware. There are
	// supported 3 options: default, dedicated and host.
	// +optional
	Tenancy InstanceTenancy `json:"tenancy,omitempty"`
	// Group specifies a reference to an AWSPlacementGroup resource to create the Machine within.
	// If the group specified does not exist, the Machine will not be created and will enter the failed phase.
	// +optional
	Group LocalAWSPlacementGroupReference `json:"group,omitempty"`
	// PartitionNumber specifies the numbered partition in which instances should be launched.
	// It is recommended to only use this value if multiple MachineSets share
	// a single Placement Group, in which case, each MachineSet should represent an individual partition number.
	// If unset, when a Partition placement group is used, AWS will attempt to
	// distribute instances evenly between partitions.
	// If PartitionNumber is set when used with a non Partition type Placement Group, this will be considered an error.
	// +kubebuilder:validation:Minimum:=1
	// +kubebuilder:validation:Maximum:=7
	// +optional
<<<<<<< HEAD
	PartitionNumber int32 `json:"number,omitempty"`
=======
	PartitionNumber int32 `json:"partitionNumber,omitempty"`
>>>>>>> 427d011f
}

// LocalAWSPlacementGroupReference contains enough information to let you locate the
// referenced AWSPlacementGroup inside the same namespace.
// +structType=atomic
type LocalAWSPlacementGroupReference struct {
	// Name of the AWSPlacementGroup.
	// +kubebuilder:validation:=Required
	Name string `json:"name"`
}

// Filter is a filter used to identify an AWS resource
type Filter struct {
	// Name of the filter. Filter names are case-sensitive.
	Name string `json:"name"`
	// Values includes one or more filter values. Filter values are case-sensitive.
	// +optional
	Values []string `json:"values,omitempty"`
}

// TagSpecification is the name/value pair for a tag
type TagSpecification struct {
	// Name of the tag
	Name string `json:"name"`
	// Value of the tag
	Value string `json:"value"`
}

// AWSMachineProviderConfigList contains a list of AWSMachineProviderConfig
// Compatibility level 2: Stable within a major release for a minimum of 9 months or 3 minor releases (whichever is longer).
// +openshift:compatibility-gen:level=2
type AWSMachineProviderConfigList struct {
	metav1.TypeMeta `json:",inline"`
	// +optional
	metav1.ListMeta `json:"metadata,omitempty"`
	Items           []AWSMachineProviderConfig `json:"items"`
}

// LoadBalancerReference is a reference to a load balancer on AWS.
type LoadBalancerReference struct {
	Name string              `json:"name"`
	Type AWSLoadBalancerType `json:"type"`
}

// AWSLoadBalancerType is the type of LoadBalancer to use when registering
// an instance with load balancers specified in LoadBalancerNames
type AWSLoadBalancerType string

// InstanceTenancy indicates if instance should run on shared or single-tenant hardware.
type InstanceTenancy string

const (
	// DefaultTenancy instance runs on shared hardware
	DefaultTenancy InstanceTenancy = "default"
	// DedicatedTenancy instance runs on single-tenant hardware
	DedicatedTenancy InstanceTenancy = "dedicated"
	// HostTenancy instance runs on a Dedicated Host, which is an isolated server with configurations that you can control.
	HostTenancy InstanceTenancy = "host"
)

// Possible values for AWSLoadBalancerType. Add to this list as other types
// of load balancer are supported by the actuator.
const (
	ClassicLoadBalancerType AWSLoadBalancerType = "classic" // AWS classic ELB
	NetworkLoadBalancerType AWSLoadBalancerType = "network" // AWS Network Load Balancer (NLB)
)

// AWSNetworkInterfaceType defines the network interface type of the the
// AWS EC2 network interface.
type AWSNetworkInterfaceType string

const (
	// AWSENANetworkInterfaceType is the default network interface type,
	// the EC2 Elastic Network Adapter commonly used with EC2 instances.
	// This should be used for standard network operations.
	AWSENANetworkInterfaceType AWSNetworkInterfaceType = "ENA"
	// AWSEFANetworkInterfaceType is the Elastic Fabric Adapter network interface type.
	AWSEFANetworkInterfaceType AWSNetworkInterfaceType = "EFA"
)

// AWSMachineProviderStatus is the type that will be embedded in a Machine.Status.ProviderStatus field.
// It contains AWS-specific status information.
// Compatibility level 2: Stable within a major release for a minimum of 9 months or 3 minor releases (whichever is longer).
// +openshift:compatibility-gen:level=2
type AWSMachineProviderStatus struct {
	metav1.TypeMeta `json:",inline"`
	// InstanceID is the instance ID of the machine created in AWS
	// +optional
	InstanceID *string `json:"instanceId,omitempty"`
	// InstanceState is the state of the AWS instance for this machine
	// +optional
	InstanceState *string `json:"instanceState,omitempty"`
	// Conditions is a set of conditions associated with the Machine to indicate
	// errors or other status
	// +optional
	Conditions []AWSMachineProviderCondition `json:"conditions,omitempty"`
}

// AWSMachineProviderCondition is a condition in a AWSMachineProviderStatus.
type AWSMachineProviderCondition struct {
	// Type is the type of the condition.
	Type ConditionType `json:"type"`
	// Status is the status of the condition.
	Status corev1.ConditionStatus `json:"status"`
	// LastProbeTime is the last time we probed the condition.
	// +optional
	LastProbeTime metav1.Time `json:"lastProbeTime,omitempty"`
	// LastTransitionTime is the last time the condition transitioned from one status to another.
	// +optional
	LastTransitionTime metav1.Time `json:"lastTransitionTime,omitempty"`
	// Reason is a unique, one-word, CamelCase reason for the condition's last transition.
	// +optional
	Reason string `json:"reason,omitempty"`
	// Message is a human-readable message indicating details about last transition.
	// +optional
	Message string `json:"message,omitempty"`
}<|MERGE_RESOLUTION|>--- conflicted
+++ resolved
@@ -200,11 +200,7 @@
 	// +kubebuilder:validation:Minimum:=1
 	// +kubebuilder:validation:Maximum:=7
 	// +optional
-<<<<<<< HEAD
-	PartitionNumber int32 `json:"number,omitempty"`
-=======
 	PartitionNumber int32 `json:"partitionNumber,omitempty"`
->>>>>>> 427d011f
 }
 
 // LocalAWSPlacementGroupReference contains enough information to let you locate the
