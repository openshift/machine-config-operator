package v1

import (
	metav1 "k8s.io/apimachinery/pkg/apis/meta/v1"
)

// +genclient
// +genclient:nonNamespaced
// +k8s:deepcopy-gen:interfaces=k8s.io/apimachinery/pkg/runtime.Object

// ClusterVersion is the configuration for the ClusterVersionOperator. This is where
// parameters related to automatic updates can be set.
//
// Compatibility level 1: Stable within a major release for a minimum of 12 months or 3 minor releases (whichever is longer).
// +openshift:compatibility-gen:level=1
type ClusterVersion struct {
	metav1.TypeMeta   `json:",inline"`
	metav1.ObjectMeta `json:"metadata,omitempty"`

	// spec is the desired state of the cluster version - the operator will work
	// to ensure that the desired version is applied to the cluster.
	// +kubebuilder:validation:Required
	// +required
	Spec ClusterVersionSpec `json:"spec"`
	// status contains information about the available updates and any in-progress
	// updates.
	// +optional
	Status ClusterVersionStatus `json:"status"`
}

// ClusterVersionSpec is the desired version state of the cluster. It includes
// the version the cluster should be at, how the cluster is identified, and
// where the cluster should look for version updates.
// +k8s:deepcopy-gen=true
type ClusterVersionSpec struct {
	// clusterID uniquely identifies this cluster. This is expected to be
	// an RFC4122 UUID value (xxxxxxxx-xxxx-xxxx-xxxx-xxxxxxxxxxxx in
	// hexadecimal values). This is a required field.
	// +kubebuilder:validation:Required
	// +required
	ClusterID ClusterID `json:"clusterID"`

	// desiredUpdate is an optional field that indicates the desired value of
	// the cluster version. Setting this value will trigger an upgrade (if
	// the current version does not match the desired version). The set of
	// recommended update values is listed as part of available updates in
	// status, and setting values outside that range may cause the upgrade
	// to fail. You may specify the version field without setting image if
	// an update exists with that version in the availableUpdates or history.
	//
	// If an upgrade fails the operator will halt and report status
	// about the failing component. Setting the desired update value back to
	// the previous version will cause a rollback to be attempted. Not all
	// rollbacks will succeed.
	//
	// +optional
	DesiredUpdate *Update `json:"desiredUpdate,omitempty"`

	// upstream may be used to specify the preferred update server. By default
	// it will use the appropriate update server for the cluster and region.
	//
	// +optional
	Upstream URL `json:"upstream,omitempty"`
	// channel is an identifier for explicitly requesting that a non-default
	// set of updates be applied to this cluster. The default channel will be
	// contain stable updates that are appropriate for production clusters.
	//
	// +optional
	Channel string `json:"channel,omitempty"`

	// capabilities configures the installation of optional, core
	// cluster components.  A null value here is identical to an
	// empty object; see the child properties for default semantics.
	// +optional
	Capabilities *ClusterVersionCapabilitiesSpec `json:"capabilities,omitempty"`

	// overrides is list of overides for components that are managed by
	// cluster version operator. Marking a component unmanaged will prevent
	// the operator from creating or updating the object.
	// +optional
	Overrides []ComponentOverride `json:"overrides,omitempty"`
}

// ClusterVersionStatus reports the status of the cluster versioning,
// including any upgrades that are in progress. The current field will
// be set to whichever version the cluster is reconciling to, and the
// conditions array will report whether the update succeeded, is in
// progress, or is failing.
// +k8s:deepcopy-gen=true
type ClusterVersionStatus struct {
	// desired is the version that the cluster is reconciling towards.
	// If the cluster is not yet fully initialized desired will be set
	// with the information available, which may be an image or a tag.
	// +kubebuilder:validation:Required
	// +required
	Desired Release `json:"desired"`

	// history contains a list of the most recent versions applied to the cluster.
	// This value may be empty during cluster startup, and then will be updated
	// when a new update is being applied. The newest update is first in the
	// list and it is ordered by recency. Updates in the history have state
	// Completed if the rollout completed - if an update was failing or halfway
	// applied the state will be Partial. Only a limited amount of update history
	// is preserved.
	// +optional
	History []UpdateHistory `json:"history,omitempty"`

	// observedGeneration reports which version of the spec is being synced.
	// If this value is not equal to metadata.generation, then the desired
	// and conditions fields may represent a previous version.
	// +kubebuilder:validation:Required
	// +required
	ObservedGeneration int64 `json:"observedGeneration"`

	// versionHash is a fingerprint of the content that the cluster will be
	// updated with. It is used by the operator to avoid unnecessary work
	// and is for internal use only.
	// +kubebuilder:validation:Required
	// +required
	VersionHash string `json:"versionHash"`

	// capabilities describes the state of optional, core cluster components.
	Capabilities ClusterVersionCapabilitiesStatus `json:"capabilities"`

	// conditions provides information about the cluster version. The condition
	// "Available" is set to true if the desiredUpdate has been reached. The
	// condition "Progressing" is set to true if an update is being applied.
	// The condition "Degraded" is set to true if an update is currently blocked
	// by a temporary or permanent error. Conditions are only valid for the
	// current desiredUpdate when metadata.generation is equal to
	// status.generation.
	// +optional
	Conditions []ClusterOperatorStatusCondition `json:"conditions,omitempty"`

	// availableUpdates contains updates recommended for this
	// cluster. Updates which appear in conditionalUpdates but not in
	// availableUpdates may expose this cluster to known issues. This list
	// may be empty if no updates are recommended, if the update service
	// is unavailable, or if an invalid channel has been specified.
	// +nullable
	// +kubebuilder:validation:Required
	// +required
	AvailableUpdates []Release `json:"availableUpdates"`

	// conditionalUpdates contains the list of updates that may be
	// recommended for this cluster if it meets specific required
	// conditions. Consumers interested in the set of updates that are
	// actually recommended for this cluster should use
	// availableUpdates. This list may be empty if no updates are
	// recommended, if the update service is unavailable, or if an empty
	// or invalid channel has been specified.
	// +listType=atomic
	// +optional
	ConditionalUpdates []ConditionalUpdate `json:"conditionalUpdates,omitempty"`
}

// UpdateState is a constant representing whether an update was successfully
// applied to the cluster or not.
type UpdateState string

const (
	// CompletedUpdate indicates an update was successfully applied
	// to the cluster (all resource updates were successful).
	CompletedUpdate UpdateState = "Completed"
	// PartialUpdate indicates an update was never completely applied
	// or is currently being applied.
	PartialUpdate UpdateState = "Partial"
)

// UpdateHistory is a single attempted update to the cluster.
type UpdateHistory struct {
	// state reflects whether the update was fully applied. The Partial state
	// indicates the update is not fully applied, while the Completed state
	// indicates the update was successfully rolled out at least once (all
	// parts of the update successfully applied).
	// +kubebuilder:validation:Required
	// +required
	State UpdateState `json:"state"`

	// startedTime is the time at which the update was started.
	// +kubebuilder:validation:Required
	// +required
	StartedTime metav1.Time `json:"startedTime"`

	// completionTime, if set, is when the update was fully applied. The update
	// that is currently being applied will have a null completion time.
	// Completion time will always be set for entries that are not the current
	// update (usually to the started time of the next update).
	// +kubebuilder:validation:Required
	// +required
	// +nullable
	CompletionTime *metav1.Time `json:"completionTime"`

	// version is a semantic versioning identifying the update version. If the
	// requested image does not define a version, or if a failure occurs
	// retrieving the image, this value may be empty.
	//
	// +optional
	Version string `json:"version"`

	// image is a container image location that contains the update. This value
	// is always populated.
	// +kubebuilder:validation:Required
	// +required
	Image string `json:"image"`

	// verified indicates whether the provided update was properly verified
	// before it was installed. If this is false the cluster may not be trusted.
	// Verified does not cover upgradeable checks that depend on the cluster
	// state at the time when the update target was accepted.
	// +kubebuilder:validation:Required
	// +required
	Verified bool `json:"verified"`

	// acceptedRisks records risks which were accepted to initiate the update.
	// For example, it may menition an Upgradeable=False or missing signature
	// that was overriden via desiredUpdate.force, or an update that was
	// initiated despite not being in the availableUpdates set of recommended
	// update targets.
	// +optional
	AcceptedRisks string `json:"acceptedRisks,omitempty"`
}

// ClusterID is string RFC4122 uuid.
type ClusterID string

// ClusterVersionCapability enumerates optional, core cluster components.
<<<<<<< HEAD
// +kubebuilder:validation:Enum=openshift-samples
=======
// +kubebuilder:validation:Enum=openshift-samples;baremetal
>>>>>>> 427d011f
type ClusterVersionCapability string

const (
	// ClusterVersionCapabilityOpenShiftSamples manages the sample
	// image streams and templates stored in the openshift
	// namespace, and any registry credentials, stored as a secret,
	// needed for the image streams to import the images they
	// reference.
	ClusterVersionCapabilityOpenShiftSamples ClusterVersionCapability = "openshift-samples"
<<<<<<< HEAD
=======

	// ClusterVersionCapabilityBaremetal manages the cluster
	// baremetal operator which is responsible for running the metal3
	// deployment.
	ClusterVersionCapabilityBaremetal ClusterVersionCapability = "baremetal"
>>>>>>> 427d011f
)

// ClusterVersionCapabilitySet defines sets of cluster version capabilities.
// +kubebuilder:validation:Enum=None;v4.11;vCurrent
type ClusterVersionCapabilitySet string

const (
	// ClusterVersionCapabilitySetNone is an empty set enabling
	// no optional capabilities.
	ClusterVersionCapabilitySetNone ClusterVersionCapabilitySet = "None"

	// ClusterVersionCapabilitySet4_11 is the recommended set of
	// optional capabilities to enable for the 4.11 version of
	// OpenShift.  This list will remain the same no matter which
	// version of OpenShift is installed.
	ClusterVersionCapabilitySet4_11 ClusterVersionCapabilitySet = "v4.11"

	// ClusterVersionCapabilitySetCurrent is the recommended set
	// of optional capabilities to enable for the cluster's
	// current version of OpenShift.
	ClusterVersionCapabilitySetCurrent ClusterVersionCapabilitySet = "vCurrent"
)

// ClusterVersionCapabilitySets defines sets of cluster version capabilities.
var ClusterVersionCapabilitySets = map[ClusterVersionCapabilitySet][]ClusterVersionCapability{
	ClusterVersionCapabilitySetNone: {},
	ClusterVersionCapabilitySet4_11: {
		ClusterVersionCapabilityOpenShiftSamples,
<<<<<<< HEAD
	},
	ClusterVersionCapabilitySetCurrent: {
		ClusterVersionCapabilityOpenShiftSamples,
=======
		ClusterVersionCapabilityBaremetal,
	},
	ClusterVersionCapabilitySetCurrent: {
		ClusterVersionCapabilityOpenShiftSamples,
		ClusterVersionCapabilityBaremetal,
>>>>>>> 427d011f
	},
}

// ClusterVersionCapabilitiesSpec selects the managed set of
// optional, core cluster components.
// +k8s:deepcopy-gen=true
type ClusterVersionCapabilitiesSpec struct {
	// baselineCapabilitySet selects an initial set of
	// optional capabilities to enable, which can be extended via
	// additionalEnabledCapabilities.  If unset, the cluster will
	// choose a default, and the default may change over time.
	// The current default is vCurrent.
	// +optional
	BaselineCapabilitySet ClusterVersionCapabilitySet `json:"baselineCapabilitySet,omitempty"`

	// additionalEnabledCapabilities extends the set of managed
	// capabilities beyond the baseline defined in
	// baselineCapabilitySet.  The default is an empty set.
	// +listType=atomic
	// +optional
	AdditionalEnabledCapabilities []ClusterVersionCapability `json:"additionalEnabledCapabilities,omitempty"`
}

// ClusterVersionCapabilitiesStatus describes the state of optional,
// core cluster components.
// +k8s:deepcopy-gen=true
type ClusterVersionCapabilitiesStatus struct {
	// enabledCapabilities lists all the capabilities that are currently managed.
	// +listType=atomic
	// +optional
	EnabledCapabilities []ClusterVersionCapability `json:"enabledCapabilities,omitempty"`

	// knownCapabilities lists all the capabilities known to the current cluster.
	// +listType=atomic
	// +optional
	KnownCapabilities []ClusterVersionCapability `json:"knownCapabilities,omitempty"`
}

// ComponentOverride allows overriding cluster version operator's behavior
// for a component.
// +k8s:deepcopy-gen=true
type ComponentOverride struct {
	// kind indentifies which object to override.
	// +kubebuilder:validation:Required
	// +required
	Kind string `json:"kind"`
	// group identifies the API group that the kind is in.
	// +kubebuilder:validation:Required
	// +required
	Group string `json:"group"`

	// namespace is the component's namespace. If the resource is cluster
	// scoped, the namespace should be empty.
	// +kubebuilder:validation:Required
	// +required
	Namespace string `json:"namespace"`
	// name is the component's name.
	// +kubebuilder:validation:Required
	// +required
	Name string `json:"name"`

	// unmanaged controls if cluster version operator should stop managing the
	// resources in this cluster.
	// Default: false
	// +kubebuilder:validation:Required
	// +required
	Unmanaged bool `json:"unmanaged"`
}

// URL is a thin wrapper around string that ensures the string is a valid URL.
type URL string

// Update represents an administrator update request.
// +k8s:deepcopy-gen=true
type Update struct {
	// version is a semantic versioning identifying the update version. When this
	// field is part of spec, version is optional if image is specified.
	//
	// +optional
	Version string `json:"version"`

	// image is a container image location that contains the update. When this
	// field is part of spec, image is optional if version is specified and the
	// availableUpdates field contains a matching version.
	//
	// +optional
	Image string `json:"image"`

	// force allows an administrator to update to an image that has failed
	// verification or upgradeable checks. This option should only
	// be used when the authenticity of the provided image has been verified out
	// of band because the provided image will run with full administrative access
	// to the cluster. Do not use this flag with images that comes from unknown
	// or potentially malicious sources.
	//
	// +optional
	Force bool `json:"force"`
}

// Release represents an OpenShift release image and associated metadata.
// +k8s:deepcopy-gen=true
type Release struct {
	// version is a semantic versioning identifying the update version. When this
	// field is part of spec, version is optional if image is specified.
	// +required
	Version string `json:"version"`

	// image is a container image location that contains the update. When this
	// field is part of spec, image is optional if version is specified and the
	// availableUpdates field contains a matching version.
	// +required
	Image string `json:"image"`

	// url contains information about this release. This URL is set by
	// the 'url' metadata property on a release or the metadata returned by
	// the update API and should be displayed as a link in user
	// interfaces. The URL field may not be set for test or nightly
	// releases.
	// +optional
	URL URL `json:"url,omitempty"`

	// channels is the set of Cincinnati channels to which the release
	// currently belongs.
	// +optional
	Channels []string `json:"channels,omitempty"`
}

// RetrievedUpdates reports whether available updates have been retrieved from
// the upstream update server. The condition is Unknown before retrieval, False
// if the updates could not be retrieved or recently failed, or True if the
// availableUpdates field is accurate and recent.
const RetrievedUpdates ClusterStatusConditionType = "RetrievedUpdates"

// ConditionalUpdate represents an update which is recommended to some
// clusters on the version the current cluster is reconciling, but which
// may not be recommended for the current cluster.
type ConditionalUpdate struct {
	// release is the target of the update.
	// +kubebuilder:validation:Required
	// +required
	Release Release `json:"release"`

	// risks represents the range of issues associated with
	// updating to the target release. The cluster-version
	// operator will evaluate all entries, and only recommend the
	// update if there is at least one entry and all entries
	// recommend the update.
	// +kubebuilder:validation:Required
	// +kubebuilder:validation:MinItems=1
	// +patchMergeKey=name
	// +patchStrategy=merge
	// +listType=map
	// +listMapKey=name
	// +required
	Risks []ConditionalUpdateRisk `json:"risks" patchStrategy:"merge" patchMergeKey:"name"`

	// conditions represents the observations of the conditional update's
	// current status. Known types are:
	// * Evaluating, for whether the cluster-version operator will attempt to evaluate any risks[].matchingRules.
	// * Recommended, for whether the update is recommended for the current cluster.
	// +patchMergeKey=type
	// +patchStrategy=merge
	// +listType=map
	// +listMapKey=type
	Conditions []metav1.Condition `json:"conditions,omitempty" patchStrategy:"merge" patchMergeKey:"type" protobuf:"bytes,1,rep,name=conditions"`
}

// ConditionalUpdateRisk represents a reason and cluster-state
// for not recommending a conditional update.
// +k8s:deepcopy-gen=true
type ConditionalUpdateRisk struct {
	// url contains information about this risk.
	// +kubebuilder:validation:Required
	// +kubebuilder:validation:Format=uri
	// +kubebuilder:validation:MinLength=1
	// +required
	URL string `json:"url"`

	// name is the CamelCase reason for not recommending a
	// conditional update, in the event that matchingRules match the
	// cluster state.
	// +kubebuilder:validation:Required
	// +kubebuilder:validation:MinLength=1
	// +required
	Name string `json:"name"`

	// message provides additional information about the risk of
	// updating, in the event that matchingRules match the cluster
	// state. This is only to be consumed by humans. It may
	// contain Line Feed characters (U+000A), which should be
	// rendered as new lines.
	// +kubebuilder:validation:Required
	// +kubebuilder:validation:MinLength=1
	// +required
	Message string `json:"message"`

	// matchingRules is a slice of conditions for deciding which
	// clusters match the risk and which do not. The slice is
	// ordered by decreasing precedence. The cluster-version
	// operator will walk the slice in order, and stop after the
	// first it can successfully evaluate. If no condition can be
	// successfully evaluated, the update will not be recommended.
	// +kubebuilder:validation:Required
	// +kubebuilder:validation:MinItems=1
	// +listType=atomic
	// +required
	MatchingRules []ClusterCondition `json:"matchingRules"`
}

// ClusterCondition is a union of typed cluster conditions.  The 'type'
// property determines which of the type-specific properties are relevant.
// When evaluated on a cluster, the condition may match, not match, or
// fail to evaluate.
// +k8s:deepcopy-gen=true
type ClusterCondition struct {
	// type represents the cluster-condition type. This defines
	// the members and semantics of any additional properties.
	// +kubebuilder:validation:Required
	// +kubebuilder:validation:Enum={"Always","PromQL"}
	// +required
	Type string `json:"type"`

	// promQL represents a cluster condition based on PromQL.
	// +optional
	PromQL *PromQLClusterCondition `json:"promql,omitempty"`
}

// PromQLClusterCondition represents a cluster condition based on PromQL.
type PromQLClusterCondition struct {
	// PromQL is a PromQL query classifying clusters. This query
	// query should return a 1 in the match case and a 0 in the
	// does-not-match case. Queries which return no time
	// series, or which return values besides 0 or 1, are
	// evaluation failures.
	// +kubebuilder:validation:Required
	// +required
	PromQL string `json:"promql"`
}

// ClusterVersionList is a list of ClusterVersion resources.
//
// Compatibility level 1: Stable within a major release for a minimum of 12 months or 3 minor releases (whichever is longer).
// +k8s:deepcopy-gen:interfaces=k8s.io/apimachinery/pkg/runtime.Object
// +openshift:compatibility-gen:level=1
type ClusterVersionList struct {
	metav1.TypeMeta `json:",inline"`
	metav1.ListMeta `json:"metadata"`

	Items []ClusterVersion `json:"items"`
}<|MERGE_RESOLUTION|>--- conflicted
+++ resolved
@@ -225,11 +225,7 @@
 type ClusterID string
 
 // ClusterVersionCapability enumerates optional, core cluster components.
-<<<<<<< HEAD
-// +kubebuilder:validation:Enum=openshift-samples
-=======
 // +kubebuilder:validation:Enum=openshift-samples;baremetal
->>>>>>> 427d011f
 type ClusterVersionCapability string
 
 const (
@@ -239,14 +235,11 @@
 	// needed for the image streams to import the images they
 	// reference.
 	ClusterVersionCapabilityOpenShiftSamples ClusterVersionCapability = "openshift-samples"
-<<<<<<< HEAD
-=======
 
 	// ClusterVersionCapabilityBaremetal manages the cluster
 	// baremetal operator which is responsible for running the metal3
 	// deployment.
 	ClusterVersionCapabilityBaremetal ClusterVersionCapability = "baremetal"
->>>>>>> 427d011f
 )
 
 // ClusterVersionCapabilitySet defines sets of cluster version capabilities.
@@ -275,17 +268,11 @@
 	ClusterVersionCapabilitySetNone: {},
 	ClusterVersionCapabilitySet4_11: {
 		ClusterVersionCapabilityOpenShiftSamples,
-<<<<<<< HEAD
-	},
-	ClusterVersionCapabilitySetCurrent: {
-		ClusterVersionCapabilityOpenShiftSamples,
-=======
 		ClusterVersionCapabilityBaremetal,
 	},
 	ClusterVersionCapabilitySetCurrent: {
 		ClusterVersionCapabilityOpenShiftSamples,
 		ClusterVersionCapabilityBaremetal,
->>>>>>> 427d011f
 	},
 }
 
